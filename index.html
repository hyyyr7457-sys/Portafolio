<!DOCTYPE html>
<html lang="es">
  <head>
    <meta charset="UTF-8" />
    <meta name="viewport" content="width=device-width, initial-scale=1.0" />
    <meta name="description" content="Portafolio profesional de Hèctor Vega – asesor de Inglés B2" />
    <title>Hèctor Vega — Asesor de Inglés B2</title>
    <!-- Tipografía Google Fonts -->
    <link rel="preconnect" href="https://fonts.googleapis.com">
    <link rel="preconnect" href="https://fonts.gstatic.com" crossorigin>
    <link href="https://fonts.googleapis.com/css2?family=Poppins:wght@300;400;500;600;700&display=swap" rel="stylesheet">
    <!-- Hoja de estilos principal -->
    <link rel="stylesheet" href="./css/styles.css" />
  </head>
  <body>
    <!-- Navegación principal fija -->
    <header class="site-header">
      <nav class="container nav">
        <a href="#inicio" class="logo" aria-label="Ir al inicio">HV</a>
        <ul class="nav-links">
          <li><a href="#inicio">Inicio</a></li>
          <li><a href="#experiencia">Experiencia</a></li>
          <li><a href="#proyectos">Proyectos</a></li>
          <li><a href="#contacto">Contacto</a></li>
        </ul>
      </nav>
    </header>

    <!-- Sección 1: Presentación / Hero -->
    <main id="inicio" class="hero">
      <div class="container hero-grid">
        <!-- Texto de presentación -->
        <section class="hero-content" aria-labelledby="presentacion-title">
          <h1 id="presentacion-title">Hèctor Vega</h1>
          <p class="subtitle">Asesor de Inglés — Nivel B2</p>
          <p class="description">
            Acompaño a profesionales y estudiantes a mejorar su comunicación en inglés con
            asesorías personalizadas, traducciones precisas y cursos conversacionales
            prácticos y dinámicos.
          </p>
          <div class="hero-cta">
            <a class="btn btn-primary" href="#contacto">Agendar asesoría</a>
            <a class="btn btn-outline" href="#proyectos">Ver proyectos</a>
          </div>
        </section>

        <!-- Imagen de perfil -->
        <figure class="hero-photo">
          <img src="https://res.cloudinary.com/dvc1s1dbi/image/upload/v1758905788/HVpot_lnt0bi.jpg" alt="Foto de perfil de Hèctor Vega" loading="lazy" />
        </figure>
      </div>
    </main>

  <!-- Sección: Presentación en video -->
  <section id="presentacion-video" class="section">
      <div class="container" style="text-align:center">
        <h2 class="section-title">Welcome Presentation – English with Teacher Héctor Vega</h2>
        <video class="square-video" controls preload="metadata">
          <source src="./presentation/output/welcome_presentation_with_voice.mp4" type="video/mp4" />
          <source src="./presentation/output/welcome_presentation.mp4" type="video/mp4" />
          Tu navegador no soporta video HTML5.
        </video>
        <div class="video-links">
          <a class="btn btn-primary" href="./presentation/output/welcome_presentation_with_voice.mp4" download>Descargar con voz y música</a>
          <a class="btn btn-outline" href="./presentation/output/welcome_presentation.mp4" download>Descargar sin voz</a>
        </div>
      </div>
  </section>

    <!-- Sección 2: Experiencia -->
    <section id="experiencia" class="section">
      <div class="container">
        <h2 class="section-title">Experiencia</h2>
        <div class="experience-grid">
          <!-- Lista de experiencias laborales -->
          <article class="card">
            <h3>Telecomunicaciones internacionales</h3>
            <p class="muted">18 años de trabajo en estación de telecomunicaciones internacional.</p>
          </article>
          <article class="card">
            <h3>Asesorías de Inglés</h3>
            <p class="muted">15 años brindando asesorías en inglés: preparación académica y profesional.</p>
          </article>
          <article class="card">
            <h3>Traducciones</h3>
            <p class="muted">Traducciones técnicas y generales, con foco en claridad y fidelidad.</p>
          </article>
          <article class="card">
            <h3>Cursos conversacionales</h3>
            <p class="muted">Clases orientadas a la práctica, pronunciación y fluidez.</p>
          </article>
        </div>

        <!-- Habilidades destacadas -->
        <div class="skills">
          <h3>Habilidades destacadas</h3>
          <ul class="chip-list">
            <li class="chip">Paciencia</li>
            <li class="chip">Empatía</li>
            <li class="chip">Adaptabilidad</li>
            <li class="chip">Trabajo en equipo</li>
          </ul>
        </div>
      </div>
    </section>

    <!-- Sección 3: Proyectos -->
    <section id="proyectos" class="section alt">
      <div class="container">
        <h2 class="section-title">Proyectos</h2>
        <div class="projects-grid">
          <!-- Tarjeta de proyecto: Clases de inglés -->
          <article class="project-card">
            <div class="project-image project-image-classes">
              <div class="project-icon">📚</div>
              <div class="project-overlay">
                <span class="project-label">Clases Personalizadas</span>
              </div>
            </div>
            <div class="project-content">
              <h3>Clases de Inglés B2</h3>
              <p>Sesiones individuales y grupales enfocadas en gramática, vocabulario y pronunciación para alcanzar el nivel B2.</p>
              <button class="btn btn-secondary" type="button">Ver más</button>
            </div>
          </article>

          <!-- Tarjeta de proyecto: Traducción -->
          <article class="project-card">
            <div class="project-image project-image-translation">
              <div class="project-icon">🌐</div>
              <div class="project-overlay">
                <span class="project-label">Servicios de Traducción</span>
              </div>
            </div>
            <div class="project-content">
              <h3>Traducción Profesional</h3>
              <p>Traducciones precisas de documentos técnicos, académicos y comerciales con terminología especializada.</p>
              <button class="btn btn-secondary" type="button">Ver más</button>
            </div>
          </article>

          <!-- Tarjeta de proyecto: Grupos de conversación -->
          <article class="project-card">
            <div class="project-image project-image-conversation">
              <div class="project-icon">💬</div>
              <div class="project-overlay">
                <span class="project-label">Grupos de Conversación</span>
              </div>
            </div>
            <div class="project-content">
              <h3>Grupos de Conversación</h3>
              <p>Sesiones dinámicas en grupos pequeños para practicar speaking y listening en un ambiente relajado.</p>
              <button class="btn btn-secondary" type="button">Ver más</button>
            </div>
          </article>
        </div>
      </div>
    </section>

    <!-- Sección 4: Contacto -->
    <section id="contacto" class="section">
      <div class="container contact-grid">
        <div>
          <h2 class="section-title">Contacto</h2>
          <p class="muted">¿Listo para iniciar? Envíame un mensaje y te responderé pronto.</p>
          <!-- Enlaces simulados a redes sociales -->
          <ul class="socials">
            <li><a href="#" aria-label="LinkedIn">LinkedIn</a></li>
            <li><a href="#" aria-label="GitHub">GitHub</a></li>
            <li><a href="#" aria-label="X (Twitter)">X</a></li>
          </ul>
        </div>

        <!-- Formulario de contacto -->
        <form class="contact-form" id="contactForm" novalidate>
          <!-- Campo: Nombre -->
          <label for="nombre">Nombre</label>
          <input type="text" id="nombre" name="nombre" placeholder="Tu nombre" required />

          <!-- Campo: Correo -->
          <label for="correo">Correo</label>
          <input type="email" id="correo" name="correo" placeholder="tu@correo.com" required />

          <!-- Campo: Mensaje -->
          <label for="mensaje">Mensaje</label>
          <textarea id="mensaje" name="mensaje" rows="5" placeholder="Cuéntame sobre tus objetivos" required></textarea>

          <button type="submit" class="btn btn-primary">Enviar</button>
        </form>
      </div>
    </section>

    <!-- Footer -->
    <footer class="site-footer">
      <div class="container">
        <p>© 2025 Hèctor Vega– Todos los derechos reservados</p>
      </div>
    </footer>

    <!-- Script principal -->
    <script src="./js/script.js"></script>
    <!-- Chatbase widget -->
    <script>
    (function(){if(!window.chatbase||window.chatbase("getState")!=="initialized"){window.chatbase=(...arguments)=>{if(!window.chatbase.q){window.chatbase.q=[]}window.chatbase.q.push(arguments)};window.chatbase=new Proxy(window.chatbase,{get(target,prop){if(prop==="q"){return target.q}return(...args)=>target(prop,...args)}})}const onLoad=function(){const script=document.createElement("script");script.src="https://www.chatbase.co/embed.min.js";script.id="Q_iWYYw1kbbiKHVZGAUJn";script.domain="www.chatbase.co";document.body.appendChild(script)};if(document.readyState==="complete"){onLoad()}else{window.addEventListener("load",onLoad)}})();
    </script>
<<<<<<< HEAD
  <section id="welcome" class="section alt">
=======
 <section id="welcome" class="section alt">
>>>>>>> 72e64d3a
  <div class="container" style="text-align: center;">
    <h2 class="section-title">Welcome Presentation – English with Teacher Héctor Vega</h2>
    <video controls width="720" style="margin: 20px auto; display: block;">
      <source src="video_en.mp4" type="video/mp4">
      Tu navegador no soporta el video.
    </video>
    <p style="margin-top: 20px;">
      <a class="btn btn-primary" href="video_en.mp4" download>📥 Descargar versión en inglés</a>
      <a class="btn btn-outline" href="video_es.mp4" download style="margin-left: 10px;">📥 Descargar versión en español</a>
    </p>
  </div>
</section>
<<<<<<< HEAD
</body>
  </html>


=======
 </body>
  </html>



>>>>>>> 72e64d3a

<|MERGE_RESOLUTION|>--- conflicted
+++ resolved
@@ -1,235 +1,224 @@
-<!DOCTYPE html>
-<html lang="es">
-  <head>
-    <meta charset="UTF-8" />
-    <meta name="viewport" content="width=device-width, initial-scale=1.0" />
-    <meta name="description" content="Portafolio profesional de Hèctor Vega – asesor de Inglés B2" />
-    <title>Hèctor Vega — Asesor de Inglés B2</title>
-    <!-- Tipografía Google Fonts -->
-    <link rel="preconnect" href="https://fonts.googleapis.com">
-    <link rel="preconnect" href="https://fonts.gstatic.com" crossorigin>
-    <link href="https://fonts.googleapis.com/css2?family=Poppins:wght@300;400;500;600;700&display=swap" rel="stylesheet">
-    <!-- Hoja de estilos principal -->
-    <link rel="stylesheet" href="./css/styles.css" />
-  </head>
-  <body>
-    <!-- Navegación principal fija -->
-    <header class="site-header">
-      <nav class="container nav">
-        <a href="#inicio" class="logo" aria-label="Ir al inicio">HV</a>
-        <ul class="nav-links">
-          <li><a href="#inicio">Inicio</a></li>
-          <li><a href="#experiencia">Experiencia</a></li>
-          <li><a href="#proyectos">Proyectos</a></li>
-          <li><a href="#contacto">Contacto</a></li>
-        </ul>
-      </nav>
-    </header>
-
-    <!-- Sección 1: Presentación / Hero -->
-    <main id="inicio" class="hero">
-      <div class="container hero-grid">
-        <!-- Texto de presentación -->
-        <section class="hero-content" aria-labelledby="presentacion-title">
-          <h1 id="presentacion-title">Hèctor Vega</h1>
-          <p class="subtitle">Asesor de Inglés — Nivel B2</p>
-          <p class="description">
-            Acompaño a profesionales y estudiantes a mejorar su comunicación en inglés con
-            asesorías personalizadas, traducciones precisas y cursos conversacionales
-            prácticos y dinámicos.
-          </p>
-          <div class="hero-cta">
-            <a class="btn btn-primary" href="#contacto">Agendar asesoría</a>
-            <a class="btn btn-outline" href="#proyectos">Ver proyectos</a>
-          </div>
-        </section>
-
-        <!-- Imagen de perfil -->
-        <figure class="hero-photo">
-          <img src="https://res.cloudinary.com/dvc1s1dbi/image/upload/v1758905788/HVpot_lnt0bi.jpg" alt="Foto de perfil de Hèctor Vega" loading="lazy" />
-        </figure>
-      </div>
-    </main>
-
-  <!-- Sección: Presentación en video -->
-  <section id="presentacion-video" class="section">
-      <div class="container" style="text-align:center">
-        <h2 class="section-title">Welcome Presentation – English with Teacher Héctor Vega</h2>
-        <video class="square-video" controls preload="metadata">
-          <source src="./presentation/output/welcome_presentation_with_voice.mp4" type="video/mp4" />
-          <source src="./presentation/output/welcome_presentation.mp4" type="video/mp4" />
-          Tu navegador no soporta video HTML5.
-        </video>
-        <div class="video-links">
-          <a class="btn btn-primary" href="./presentation/output/welcome_presentation_with_voice.mp4" download>Descargar con voz y música</a>
-          <a class="btn btn-outline" href="./presentation/output/welcome_presentation.mp4" download>Descargar sin voz</a>
-        </div>
-      </div>
-  </section>
-
-    <!-- Sección 2: Experiencia -->
-    <section id="experiencia" class="section">
-      <div class="container">
-        <h2 class="section-title">Experiencia</h2>
-        <div class="experience-grid">
-          <!-- Lista de experiencias laborales -->
-          <article class="card">
-            <h3>Telecomunicaciones internacionales</h3>
-            <p class="muted">18 años de trabajo en estación de telecomunicaciones internacional.</p>
-          </article>
-          <article class="card">
-            <h3>Asesorías de Inglés</h3>
-            <p class="muted">15 años brindando asesorías en inglés: preparación académica y profesional.</p>
-          </article>
-          <article class="card">
-            <h3>Traducciones</h3>
-            <p class="muted">Traducciones técnicas y generales, con foco en claridad y fidelidad.</p>
-          </article>
-          <article class="card">
-            <h3>Cursos conversacionales</h3>
-            <p class="muted">Clases orientadas a la práctica, pronunciación y fluidez.</p>
-          </article>
-        </div>
-
-        <!-- Habilidades destacadas -->
-        <div class="skills">
-          <h3>Habilidades destacadas</h3>
-          <ul class="chip-list">
-            <li class="chip">Paciencia</li>
-            <li class="chip">Empatía</li>
-            <li class="chip">Adaptabilidad</li>
-            <li class="chip">Trabajo en equipo</li>
-          </ul>
-        </div>
-      </div>
-    </section>
-
-    <!-- Sección 3: Proyectos -->
-    <section id="proyectos" class="section alt">
-      <div class="container">
-        <h2 class="section-title">Proyectos</h2>
-        <div class="projects-grid">
-          <!-- Tarjeta de proyecto: Clases de inglés -->
-          <article class="project-card">
-            <div class="project-image project-image-classes">
-              <div class="project-icon">📚</div>
-              <div class="project-overlay">
-                <span class="project-label">Clases Personalizadas</span>
-              </div>
-            </div>
-            <div class="project-content">
-              <h3>Clases de Inglés B2</h3>
-              <p>Sesiones individuales y grupales enfocadas en gramática, vocabulario y pronunciación para alcanzar el nivel B2.</p>
-              <button class="btn btn-secondary" type="button">Ver más</button>
-            </div>
-          </article>
-
-          <!-- Tarjeta de proyecto: Traducción -->
-          <article class="project-card">
-            <div class="project-image project-image-translation">
-              <div class="project-icon">🌐</div>
-              <div class="project-overlay">
-                <span class="project-label">Servicios de Traducción</span>
-              </div>
-            </div>
-            <div class="project-content">
-              <h3>Traducción Profesional</h3>
-              <p>Traducciones precisas de documentos técnicos, académicos y comerciales con terminología especializada.</p>
-              <button class="btn btn-secondary" type="button">Ver más</button>
-            </div>
-          </article>
-
-          <!-- Tarjeta de proyecto: Grupos de conversación -->
-          <article class="project-card">
-            <div class="project-image project-image-conversation">
-              <div class="project-icon">💬</div>
-              <div class="project-overlay">
-                <span class="project-label">Grupos de Conversación</span>
-              </div>
-            </div>
-            <div class="project-content">
-              <h3>Grupos de Conversación</h3>
-              <p>Sesiones dinámicas en grupos pequeños para practicar speaking y listening en un ambiente relajado.</p>
-              <button class="btn btn-secondary" type="button">Ver más</button>
-            </div>
-          </article>
-        </div>
-      </div>
-    </section>
-
-    <!-- Sección 4: Contacto -->
-    <section id="contacto" class="section">
-      <div class="container contact-grid">
-        <div>
-          <h2 class="section-title">Contacto</h2>
-          <p class="muted">¿Listo para iniciar? Envíame un mensaje y te responderé pronto.</p>
-          <!-- Enlaces simulados a redes sociales -->
-          <ul class="socials">
-            <li><a href="#" aria-label="LinkedIn">LinkedIn</a></li>
-            <li><a href="#" aria-label="GitHub">GitHub</a></li>
-            <li><a href="#" aria-label="X (Twitter)">X</a></li>
-          </ul>
-        </div>
-
-        <!-- Formulario de contacto -->
-        <form class="contact-form" id="contactForm" novalidate>
-          <!-- Campo: Nombre -->
-          <label for="nombre">Nombre</label>
-          <input type="text" id="nombre" name="nombre" placeholder="Tu nombre" required />
-
-          <!-- Campo: Correo -->
-          <label for="correo">Correo</label>
-          <input type="email" id="correo" name="correo" placeholder="tu@correo.com" required />
-
-          <!-- Campo: Mensaje -->
-          <label for="mensaje">Mensaje</label>
-          <textarea id="mensaje" name="mensaje" rows="5" placeholder="Cuéntame sobre tus objetivos" required></textarea>
-
-          <button type="submit" class="btn btn-primary">Enviar</button>
-        </form>
-      </div>
-    </section>
-
-    <!-- Footer -->
-    <footer class="site-footer">
-      <div class="container">
-        <p>© 2025 Hèctor Vega– Todos los derechos reservados</p>
-      </div>
-    </footer>
-
-    <!-- Script principal -->
-    <script src="./js/script.js"></script>
-    <!-- Chatbase widget -->
-    <script>
-    (function(){if(!window.chatbase||window.chatbase("getState")!=="initialized"){window.chatbase=(...arguments)=>{if(!window.chatbase.q){window.chatbase.q=[]}window.chatbase.q.push(arguments)};window.chatbase=new Proxy(window.chatbase,{get(target,prop){if(prop==="q"){return target.q}return(...args)=>target(prop,...args)}})}const onLoad=function(){const script=document.createElement("script");script.src="https://www.chatbase.co/embed.min.js";script.id="Q_iWYYw1kbbiKHVZGAUJn";script.domain="www.chatbase.co";document.body.appendChild(script)};if(document.readyState==="complete"){onLoad()}else{window.addEventListener("load",onLoad)}})();
-    </script>
-<<<<<<< HEAD
-  <section id="welcome" class="section alt">
-=======
- <section id="welcome" class="section alt">
->>>>>>> 72e64d3a
-  <div class="container" style="text-align: center;">
-    <h2 class="section-title">Welcome Presentation – English with Teacher Héctor Vega</h2>
-    <video controls width="720" style="margin: 20px auto; display: block;">
-      <source src="video_en.mp4" type="video/mp4">
-      Tu navegador no soporta el video.
-    </video>
-    <p style="margin-top: 20px;">
-      <a class="btn btn-primary" href="video_en.mp4" download>📥 Descargar versión en inglés</a>
-      <a class="btn btn-outline" href="video_es.mp4" download style="margin-left: 10px;">📥 Descargar versión en español</a>
-    </p>
-  </div>
-</section>
-<<<<<<< HEAD
-</body>
-  </html>
-
-
-=======
- </body>
-  </html>
-
-
-
->>>>>>> 72e64d3a
-
+<!DOCTYPE html>
+<html lang="es">
+  <head>
+    <meta charset="UTF-8" />
+    <meta name="viewport" content="width=device-width, initial-scale=1.0" />
+    <meta name="description" content="Portafolio profesional de Hèctor Vega – asesor de Inglés B2" />
+    <title>Hèctor Vega — Asesor de Inglés B2</title>
+    <!-- Tipografía Google Fonts -->
+    <link rel="preconnect" href="https://fonts.googleapis.com">
+    <link rel="preconnect" href="https://fonts.gstatic.com" crossorigin>
+    <link href="https://fonts.googleapis.com/css2?family=Poppins:wght@300;400;500;600;700&display=swap" rel="stylesheet">
+    <!-- Hoja de estilos principal -->
+    <link rel="stylesheet" href="./css/styles.css" />
+  </head>
+  <body>
+    <!-- Navegación principal fija -->
+    <header class="site-header">
+      <nav class="container nav">
+        <a href="#inicio" class="logo" aria-label="Ir al inicio">HV</a>
+        <ul class="nav-links">
+          <li><a href="#inicio">Inicio</a></li>
+          <li><a href="#experiencia">Experiencia</a></li>
+          <li><a href="#proyectos">Proyectos</a></li>
+          <li><a href="#contacto">Contacto</a></li>
+        </ul>
+      </nav>
+    </header>
+
+    <!-- Sección 1: Presentación / Hero -->
+    <main id="inicio" class="hero">
+      <div class="container hero-grid">
+        <!-- Texto de presentación -->
+        <section class="hero-content" aria-labelledby="presentacion-title">
+          <h1 id="presentacion-title">Hèctor Vega</h1>
+          <p class="subtitle">Asesor de Inglés — Nivel B2</p>
+          <p class="description">
+            Acompaño a profesionales y estudiantes a mejorar su comunicación en inglés con
+            asesorías personalizadas, traducciones precisas y cursos conversacionales
+            prácticos y dinámicos.
+          </p>
+          <div class="hero-cta">
+            <a class="btn btn-primary" href="#contacto">Agendar asesoría</a>
+            <a class="btn btn-outline" href="#proyectos">Ver proyectos</a>
+          </div>
+        </section>
+
+        <!-- Imagen de perfil -->
+        <figure class="hero-photo">
+          <img src="https://res.cloudinary.com/dvc1s1dbi/image/upload/v1758905788/HVpot_lnt0bi.jpg" alt="Foto de perfil de Hèctor Vega" loading="lazy" />
+        </figure>
+      </div>
+    </main>
+
+  <!-- Sección: Presentación en video -->
+  <section id="presentacion-video" class="section">
+      <div class="container" style="text-align:center">
+        <h2 class="section-title">Welcome Presentation – English with Teacher Héctor Vega</h2>
+        <video class="square-video" controls preload="metadata">
+          <source src="./presentation/output/welcome_presentation_with_voice.mp4" type="video/mp4" />
+          <source src="./presentation/output/welcome_presentation.mp4" type="video/mp4" />
+          Tu navegador no soporta video HTML5.
+        </video>
+        <div class="video-links">
+          <a class="btn btn-primary" href="./presentation/output/welcome_presentation_with_voice.mp4" download>Descargar con voz y música</a>
+          <a class="btn btn-outline" href="./presentation/output/welcome_presentation.mp4" download>Descargar sin voz</a>
+        </div>
+      </div>
+  </section>
+
+    <!-- Sección 2: Experiencia -->
+    <section id="experiencia" class="section">
+      <div class="container">
+        <h2 class="section-title">Experiencia</h2>
+        <div class="experience-grid">
+          <!-- Lista de experiencias laborales -->
+          <article class="card">
+            <h3>Telecomunicaciones internacionales</h3>
+            <p class="muted">18 años de trabajo en estación de telecomunicaciones internacional.</p>
+          </article>
+          <article class="card">
+            <h3>Asesorías de Inglés</h3>
+            <p class="muted">15 años brindando asesorías en inglés: preparación académica y profesional.</p>
+          </article>
+          <article class="card">
+            <h3>Traducciones</h3>
+            <p class="muted">Traducciones técnicas y generales, con foco en claridad y fidelidad.</p>
+          </article>
+          <article class="card">
+            <h3>Cursos conversacionales</h3>
+            <p class="muted">Clases orientadas a la práctica, pronunciación y fluidez.</p>
+          </article>
+        </div>
+
+        <!-- Habilidades destacadas -->
+        <div class="skills">
+          <h3>Habilidades destacadas</h3>
+          <ul class="chip-list">
+            <li class="chip">Paciencia</li>
+            <li class="chip">Empatía</li>
+            <li class="chip">Adaptabilidad</li>
+            <li class="chip">Trabajo en equipo</li>
+          </ul>
+        </div>
+      </div>
+    </section>
+
+    <!-- Sección 3: Proyectos -->
+    <section id="proyectos" class="section alt">
+      <div class="container">
+        <h2 class="section-title">Proyectos</h2>
+        <div class="projects-grid">
+          <!-- Tarjeta de proyecto: Clases de inglés -->
+          <article class="project-card">
+            <div class="project-image project-image-classes">
+              <div class="project-icon">📚</div>
+              <div class="project-overlay">
+                <span class="project-label">Clases Personalizadas</span>
+              </div>
+            </div>
+            <div class="project-content">
+              <h3>Clases de Inglés B2</h3>
+              <p>Sesiones individuales y grupales enfocadas en gramática, vocabulario y pronunciación para alcanzar el nivel B2.</p>
+              <button class="btn btn-secondary" type="button">Ver más</button>
+            </div>
+          </article>
+
+          <!-- Tarjeta de proyecto: Traducción -->
+          <article class="project-card">
+            <div class="project-image project-image-translation">
+              <div class="project-icon">🌐</div>
+              <div class="project-overlay">
+                <span class="project-label">Servicios de Traducción</span>
+              </div>
+            </div>
+            <div class="project-content">
+              <h3>Traducción Profesional</h3>
+              <p>Traducciones precisas de documentos técnicos, académicos y comerciales con terminología especializada.</p>
+              <button class="btn btn-secondary" type="button">Ver más</button>
+            </div>
+          </article>
+
+          <!-- Tarjeta de proyecto: Grupos de conversación -->
+          <article class="project-card">
+            <div class="project-image project-image-conversation">
+              <div class="project-icon">💬</div>
+              <div class="project-overlay">
+                <span class="project-label">Grupos de Conversación</span>
+              </div>
+            </div>
+            <div class="project-content">
+              <h3>Grupos de Conversación</h3>
+              <p>Sesiones dinámicas en grupos pequeños para practicar speaking y listening en un ambiente relajado.</p>
+              <button class="btn btn-secondary" type="button">Ver más</button>
+            </div>
+          </article>
+        </div>
+      </div>
+    </section>
+
+    <!-- Sección 4: Contacto -->
+    <section id="contacto" class="section">
+      <div class="container contact-grid">
+        <div>
+          <h2 class="section-title">Contacto</h2>
+          <p class="muted">¿Listo para iniciar? Envíame un mensaje y te responderé pronto.</p>
+          <!-- Enlaces simulados a redes sociales -->
+          <ul class="socials">
+            <li><a href="#" aria-label="LinkedIn">LinkedIn</a></li>
+            <li><a href="#" aria-label="GitHub">GitHub</a></li>
+            <li><a href="#" aria-label="X (Twitter)">X</a></li>
+          </ul>
+        </div>
+
+        <!-- Formulario de contacto -->
+        <form class="contact-form" id="contactForm" novalidate>
+          <!-- Campo: Nombre -->
+          <label for="nombre">Nombre</label>
+          <input type="text" id="nombre" name="nombre" placeholder="Tu nombre" required />
+
+          <!-- Campo: Correo -->
+          <label for="correo">Correo</label>
+          <input type="email" id="correo" name="correo" placeholder="tu@correo.com" required />
+
+          <!-- Campo: Mensaje -->
+          <label for="mensaje">Mensaje</label>
+          <textarea id="mensaje" name="mensaje" rows="5" placeholder="Cuéntame sobre tus objetivos" required></textarea>
+
+          <button type="submit" class="btn btn-primary">Enviar</button>
+        </form>
+      </div>
+    </section>
+
+    <!-- Footer -->
+    <footer class="site-footer">
+      <div class="container">
+        <p>© 2025 Hèctor Vega– Todos los derechos reservados</p>
+      </div>
+    </footer>
+
+    <!-- Script principal -->
+    <script src="./js/script.js"></script>
+    <!-- Chatbase widget -->
+    <script>
+    (function(){if(!window.chatbase||window.chatbase("getState")!=="initialized"){window.chatbase=(...arguments)=>{if(!window.chatbase.q){window.chatbase.q=[]}window.chatbase.q.push(arguments)};window.chatbase=new Proxy(window.chatbase,{get(target,prop){if(prop==="q"){return target.q}return(...args)=>target(prop,...args)}})}const onLoad=function(){const script=document.createElement("script");script.src="https://www.chatbase.co/embed.min.js";script.id="Q_iWYYw1kbbiKHVZGAUJn";script.domain="www.chatbase.co";document.body.appendChild(script)};if(document.readyState==="complete"){onLoad()}else{window.addEventListener("load",onLoad)}})();
+    </script>
+
+  <div class="container" style="text-align: center;">
+    <h2 class="section-title">Welcome Presentation – English with Teacher Héctor Vega</h2>
+    <video controls width="720" style="margin: 20px auto; display: block;">
+      <source src="video_en.mp4" type="video/mp4">
+      Tu navegador no soporta el video.
+    </video>
+    <p style="margin-top: 20px;">
+      <a class="btn btn-primary" href="video_en.mp4" download>📥 Descargar versión en inglés</a>
+      <a class="btn btn-outline" href="video_es.mp4" download style="margin-left: 10px;">📥 Descargar versión en español</a>
+    </p>
+  </div>
+</section>
+
+  </html>
+
+
+
+